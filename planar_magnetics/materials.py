--- conflicted
+++ resolved
@@ -5,7 +5,6 @@
 class Conductor:
     resistivity: float
     temperature_coeff: float
-    permeability: float
 
     def get_resistivity(self, temperature: float):
 
@@ -23,9 +22,6 @@
 
 
 # define some common materials as constants
-<<<<<<< HEAD
-COPPER = Conductor(1.68e-8, 0.0038, 1.256629e-6)
-=======
 COPPER = Conductor(1.68e-8, 0.0038)
 
 N96 = Ferrite(
@@ -49,5 +45,4 @@
             300: {1: 2, 3: 4, 5: 6},
         },
     },
-)
->>>>>>> 7d28b9ec
+)