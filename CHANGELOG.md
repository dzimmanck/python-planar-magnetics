# Change Log

All notable changes to this project will be documented in this file.

The format is based on [Keep a Changelog](http://keepachangelog.com/)
and this project adheres to [Semantic Versioning](http://semver.org/).

## [Unreleased]

### Fixed

### Added
<<<<<<< HEAD

- Add a "Conductor" class for calculating conductivity as a function of temperature.

=======
- Code of conduct
>>>>>>> 64511838

## [v0.1.2]

### Fixed

- Fix error in spiral DC resistance calculation that was omitting the last turn ([issue-10](https://github.com/dzimmanck/python-planar-magnetics/issues/10))
- Fix bug in the code which tries to equalize the area of outer post legs with the centerpost

### Added

## [v0.1.1]

- Fix classifiers for PyPi release

## [v0.1.0]

- Initial release<|MERGE_RESOLUTION|>--- conflicted
+++ resolved
@@ -10,13 +10,9 @@
 ### Fixed
 
 ### Added
-<<<<<<< HEAD
-
+- Code of conduct
 - Add a "Conductor" class for calculating conductivity as a function of temperature.
 
-=======
-- Code of conduct
->>>>>>> 64511838
 
 ## [v0.1.2]
 
